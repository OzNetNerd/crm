/**
 * Modal Component Styles
 * Single source of truth for all modal styling
 * Follows ADR-011: Simple flat CSS architecture with hyphenated class names
 */

/* ========================================
 * MODAL CONTAINER
 * ======================================== */

.modal {
    position: fixed;
    inset: 0;
    z-index: 50;
    display: flex;
    align-items: flex-start;
    justify-content: center;
    padding: 1rem;
    padding-top: 5vh;
    /* Prevent modal from jumping when content updates */
    overflow: auto;
}

/* Hidden modal state */
.modal-hidden {
    display: none;
}

/* Body scroll lock */
body.modal-open {
    overflow: hidden;
}

/* ========================================
 * MODAL BACKDROP
 * ======================================== */

.modal-backdrop {
    position: absolute;
    inset: 0;
    background: rgba(0, 0, 0, 0.6);
    backdrop-filter: blur(2px);
    -webkit-backdrop-filter: blur(2px);
}

/* ========================================
 * MODAL CONTENT
 * ======================================== */

.modal-content {
    position: relative;
    background: white;
    border-radius: 1rem;
    box-shadow: 0 25px 50px -12px rgba(0, 0, 0, 0.25);
    max-height: 90vh;
    width: 100%;
    /* Changed from overflow: hidden to allow dropdowns */
    display: flex;
    flex-direction: column;
}

/* Size variants */
.modal-content-sm {
    max-width: 28rem;
}

.modal-content-md {
    max-width: 42rem;
}

.modal-content-lg {
    max-width: 56rem;
}

.modal-content-xl {
    max-width: 70rem;
}

.modal-content-full {
    max-width: calc(100vw - 2rem);
    max-height: calc(100vh - 2rem);
}

/* ========================================
 * MODAL HEADER
 * ======================================== */

.modal-header {
    display: flex;
    align-items: center;
    justify-content: space-between;
    padding: 1.5rem;
    background: linear-gradient(to right, rgb(249 250 251), rgb(255 255 255));
    border-bottom: 1px solid var(--color-gray-200);
}

.modal-title {
    font-size: 1.125rem;
    font-weight: 600;
    color: var(--color-gray-900);
    margin: 0;
}

.modal-close {
    display: flex;
    align-items: center;
    justify-content: center;
    width: 2rem;
    height: 2rem;
    padding: 0;
    border-radius: 0.375rem;
    background: transparent;
    border: none;
    color: var(--color-gray-400);
    cursor: pointer;
    transition: var(--transition-fast);
}

.modal-close:hover {
    background: rgba(0, 0, 0, 0.05);
    color: var(--color-gray-600);
}

.modal-close:focus {
    outline: none;
    box-shadow: 0 0 0 2px var(--color-primary-lighter);
}

/* ========================================
 * MODAL BODY
 * ======================================== */

.modal-body {
    flex: 1;
    padding: 1.5rem;
    /* Removed overflow-y: auto to allow dropdowns to show */
    /* Allow dropdowns to show properly */
    position: relative;
}

/* Scrollbar styling */
.modal-body::-webkit-scrollbar {
    width: 0.5rem;
}

.modal-body::-webkit-scrollbar-track {
    background: var(--color-gray-50);
}

.modal-body::-webkit-scrollbar-thumb {
    background: var(--color-gray-300);
    border-radius: 0.25rem;
}

.modal-body::-webkit-scrollbar-thumb:hover {
    background: var(--color-gray-400);
}

/* ========================================
 * MODAL FOOTER
 * ======================================== */

.modal-footer {
    display: flex;
    align-items: center;
    justify-content: flex-end;
    gap: 0.75rem;
    padding: 1.5rem;
    background: rgba(249, 250, 251, 0.5);
    border-top: 1px solid var(--color-gray-200);
}

.modal-footer-center {
    justify-content: center;
}

.modal-footer-left {
    justify-content: flex-start;
}

.modal-footer-between {
    justify-content: space-between;
}

/* Button styling using standard .btn classes from buttons.css */

/* ========================================
 * MODAL MESSAGES
 * ======================================== */

.modal-message {
    padding: 1rem;
    border-radius: 0.5rem;
    margin-bottom: 1rem;
    font-size: 0.875rem;
}

.modal-message-info {
    background: var(--color-info-lighter);
    color: var(--color-info-dark);
    border: 1px solid var(--color-info-light);
}

.modal-message-success {
    background: var(--color-success-lighter);
    color: var(--color-success-dark);
    border: 1px solid var(--color-success-light);
}

.modal-message-warning {
    background: var(--color-warning-lighter);
    color: var(--color-warning-dark);
    border: 1px solid var(--color-warning-light);
}

.modal-message-error {
    background: var(--color-error-lighter);
    color: var(--color-error-dark);
    border: 1px solid var(--color-error-light);
}

/* ========================================
 * MODAL FORM
 * ======================================== */

.modal-form {
    display: flex;
    flex-direction: column;
    gap: 1.25rem;
}

.modal-field {
    display: flex;
    flex-direction: column;
    gap: 0.5rem;
}

.modal-label {
    font-size: 0.875rem;
    font-weight: 500;
    color: var(--color-gray-700);
}

.modal-label-required::after {
    content: ' *';
    color: var(--color-error);
}

.modal-input {
    padding: 0.625rem 0.875rem;
    border: 1px solid var(--color-gray-300);
    border-radius: 0.375rem;
    font-size: 0.875rem;
    transition: var(--transition-fast);
}

.modal-input:focus {
    outline: none;
    border-color: var(--color-primary);
    box-shadow: 0 0 0 3px var(--color-primary-lighter);
}

.modal-input-error {
    border-color: var(--color-error);
}

.modal-input-error:focus {
    box-shadow: 0 0 0 3px var(--color-error-lighter);
}

.modal-error {
    font-size: 0.75rem;
    color: var(--color-error);
    margin-top: 0.25rem;
}

/* ========================================
 * MODAL LOADING
 * ======================================== */

.modal-loading {
    display: flex;
    align-items: center;
    justify-content: center;
    padding: 3rem;
}

.modal-spinner {
    width: 2.5rem;
    height: 2.5rem;
    border: 3px solid var(--color-gray-200);
    border-top-color: var(--color-primary);
    border-radius: 50%;
    animation: modal-spin 1s linear infinite;
}

@keyframes modal-spin {
    to {
        transform: rotate(360deg);
    }
}

/* ========================================
 * MODAL ANIMATIONS
 * ======================================== */

.modal[x-cloak] {
    display: none;
}

/* Fade in/out animations handled by Alpine transitions */

/* ========================================
 * CONFIRMATION MODAL
 * ======================================== */

.modal-confirmation {
    max-width: 32rem;
}

.modal-confirmation-icon {
    display: flex;
    align-items: center;
    justify-content: center;
    width: 3rem;
    height: 3rem;
    border-radius: 50%;
    flex-shrink: 0;
}

.modal-confirmation-icon-warning {
    background-color: rgb(254 243 199);
    color: rgb(217 119 6);
}

.modal-confirmation-icon-error {
    background-color: rgb(254 226 226);
    color: rgb(239 68 68);
}

.modal-confirmation-icon-success {
    background-color: rgb(220 252 231);
    color: rgb(34 197 94);
}

.modal-confirmation-icon-info {
    background-color: rgb(219 234 254);
    color: rgb(59 130 246);
}

.modal-confirmation-content {
    display: flex;
    gap: 1rem;
    padding: 1.5rem;
}

.modal-confirmation-text {
    flex: 1;
}

.modal-confirmation-title {
    font-size: 1.125rem;
    font-weight: 600;
    color: var(--color-gray-900);
    margin-bottom: 0.5rem;
}

.modal-confirmation-message {
    color: var(--color-gray-600);
    font-size: 0.875rem;
}

.modal-confirmation-footer {
    display: flex;
    justify-content: flex-end;
    gap: 0.75rem;
    padding: 1rem 1.5rem;
    background-color: rgb(249 250 251);
    border-top: 1px solid var(--color-gray-200);
}

/* ========================================
 * UNIVERSAL FORM FIELD STYLES
 * Referenced throughout template system - single source of truth
 * ======================================== */

/* Search Input - Used by search_widget macro */
.search-input {
    padding: 0.625rem 0.875rem;
    border: 1px solid var(--color-gray-300);
    border-radius: 0.375rem;
    font-size: 0.875rem;
    background: white;
    transition: var(--transition-fast);
    color: var(--color-gray-900);
}

.search-input:focus {
    outline: none;
    border-color: var(--color-primary);
    box-shadow: 0 0 0 3px var(--color-primary-lighter);
}

.search-input::placeholder {
    color: var(--color-gray-500);
}

/* Form Field Groups */
.form-field-group {
    display: flex;
    flex-direction: column;
    gap: 0.5rem;
    margin-bottom: 1.25rem;
    position: relative;
}

/* Form Labels */
.form-label {
    font-size: 0.875rem;
    font-weight: 500;
    color: var(--color-gray-700);
    margin-bottom: 0.25rem;
}

.form-label-required::after {
    content: ' *';
    color: var(--color-danger);
    font-weight: 600;
}

/* Form Inputs */
.form-input {
    padding: 0.625rem 0.875rem;
    border: 1px solid var(--color-gray-300);
    border-radius: 0.375rem;
    font-size: 0.875rem;
    background: white;
    transition: var(--transition-fast);
    color: var(--color-gray-900);
    line-height: 1.5;
}

.form-input:focus {
    outline: none;
    border-color: var(--color-primary);
    box-shadow: 0 0 0 3px var(--color-primary-lighter);
}

.form-input.error {
    border-color: var(--color-danger);
}

.form-input.error:focus {
    box-shadow: 0 0 0 3px var(--color-danger-lighter);
}

.form-input::placeholder {
    color: var(--color-gray-500);
}

/* Form Textarea */
.form-textarea {
    padding: 0.625rem 0.875rem;
    border: 1px solid var(--color-gray-300);
    border-radius: 0.375rem;
    font-size: 0.875rem;
    background: white;
    transition: var(--transition-fast);
    color: var(--color-gray-900);
    line-height: 1.5;
    min-height: 6rem;
    resize: vertical;
    font-family: inherit;
}

.form-textarea:focus {
    outline: none;
    border-color: var(--color-primary);
    box-shadow: 0 0 0 3px var(--color-primary-lighter);
}

.form-textarea.error {
    border-color: var(--color-danger);
}

.form-textarea.error:focus {
    box-shadow: 0 0 0 3px var(--color-danger-lighter);
}

.form-textarea::placeholder {
    color: var(--color-gray-500);
}

/* Form Select */
.form-select {
    padding: 0.625rem 0.875rem;
    border: 1px solid var(--color-gray-300);
    border-radius: 0.375rem;
    font-size: 0.875rem;
    background: white;
    transition: var(--transition-fast);
    color: var(--color-gray-900);
    line-height: 1.5;
    cursor: pointer;
    background-image: url("data:image/svg+xml,%3csvg xmlns='http://www.w3.org/2000/svg' fill='none' viewBox='0 0 20 20'%3e%3cpath stroke='%236b7280' stroke-linecap='round' stroke-linejoin='round' stroke-width='1.5' d='m6 8 4 4 4-4'/%3e%3c/svg%3e");
    background-position: right 0.5rem center;
    background-repeat: no-repeat;
    background-size: 1.5em 1.5em;
    padding-right: 2.5rem;
}

.form-select:focus {
    outline: none;
    border-color: var(--color-primary);
    box-shadow: 0 0 0 3px var(--color-primary-lighter);
}

.form-select.error {
    border-color: var(--color-danger);
}

.form-select.error:focus {
    box-shadow: 0 0 0 3px var(--color-danger-lighter);
}

/* Form Checkbox */
.form-checkbox {
    display: flex;
    align-items: center;
    gap: 0.5rem;
    cursor: pointer;
    font-size: 0.875rem;
    color: var(--color-gray-700);
}

.form-checkbox input[type="checkbox"] {
    width: 1rem;
    height: 1rem;
    border: 1px solid var(--color-gray-300);
    border-radius: 0.25rem;
    background: white;
    cursor: pointer;
    flex-shrink: 0;
}

.form-checkbox input[type="checkbox"]:checked {
    background: var(--color-primary);
    border-color: var(--color-primary);
}

.form-checkbox input[type="checkbox"]:focus {
    outline: none;
    box-shadow: 0 0 0 3px var(--color-primary-lighter);
}

/* Form Errors */
.form-error {
    font-size: 0.75rem;
    color: var(--color-danger);
    margin-top: 0.25rem;
    line-height: 1.4;
}

/* View Mode Styles */
.form-field-view {
    padding: 0.625rem 0.875rem;
    background: var(--color-gray-50);
    border: 1px solid var(--color-gray-200);
    border-radius: 0.375rem;
    font-size: 0.875rem;
    color: var(--color-gray-900);
    line-height: 1.5;
    min-height: 2.75rem;
    display: flex;
    align-items: center;
}

.form-field-view-empty {
    color: var(--color-gray-500);
    font-style: italic;
}

/* Typography Improvements for Modal Content */
.modal-body p {
    line-height: 1.6;
    color: var(--color-gray-700);
    margin-bottom: 0.75rem;
}

.modal-body p:last-child {
    margin-bottom: 0;
}

.modal-body h4 {
    font-size: 1rem;
    font-weight: 600;
    color: var(--color-gray-900);
    margin-bottom: 0.5rem;
}

.modal-body ul, .modal-body ol {
    margin-left: 1.25rem;
    margin-bottom: 0.75rem;
}

.modal-body li {
    line-height: 1.6;
    color: var(--color-gray-700);
    margin-bottom: 0.25rem;
}

/* ========================================
<<<<<<< HEAD
 * MODAL TAB NAVIGATION - Segmented Control Style
 * ======================================== */

.modal-nav {
    display: flex;
    gap: 0.25rem;
    padding: 0.25rem;
    background: rgb(249 250 251);
    border: 1px solid rgb(229 231 235);
    border-radius: 0.5rem;
    margin-bottom: 1.5rem;
}

.modal-nav-item {
    flex: 1;
    padding: 0.5rem 1rem;
    border-radius: 0.375rem;
    font-size: 0.875rem;
    font-weight: 500;
    color: rgb(107 114 128);
    background: transparent;
    border: none;
    transition: all 0.2s ease;
    cursor: pointer;
    text-align: center;
    white-space: nowrap;
    user-select: none;
}

.modal-nav-item:hover:not(.modal-nav-item-active) {
    color: rgb(55 65 81);
    background: rgba(0, 0, 0, 0.03);
}

.modal-nav-item-active {
    background: white;
    color: rgb(37 99 235);
    box-shadow: 0 1px 3px rgba(0, 0, 0, 0.1), 0 1px 2px rgba(0, 0, 0, 0.06);
    cursor: default;
}

.modal-nav-item-active:hover {
    background: white;
    color: rgb(37 99 235);
}

/* Tab Content Container */
.modal-tab-content {
    min-height: 200px;
    position: relative;
}

.modal-tab-panel {
    animation: fadeIn 0.2s ease-in-out;
}

@keyframes fadeIn {
    from {
        opacity: 0;
        transform: translateY(4px);
    }
    to {
        opacity: 1;
        transform: translateY(0);
    }
}

/* Loading state for tab content */
.modal-tab-loading {
    display: flex;
    align-items: center;
    justify-content: center;
    padding: 3rem;
    color: var(--color-gray-500);
}

.modal-tab-loading .spinner {
    width: 1.5rem;
    height: 1.5rem;
    border: 2px solid var(--color-gray-200);
    border-top-color: var(--color-primary);
    border-radius: 50%;
    animation: modal-spin 0.8s linear infinite;
}

/* Pagination Controls */
.modal-pagination {
    display: flex;
    align-items: center;
    justify-content: space-between;
    padding: 1rem 0;
    border-top: 1px solid var(--color-gray-200);
    margin-top: 1.5rem;
}

.modal-pagination-info {
    font-size: 0.875rem;
    color: var(--color-gray-600);
}

.modal-pagination-controls {
    display: flex;
    gap: 0.5rem;
}

.modal-pagination-btn {
    padding: 0.375rem 0.75rem;
    font-size: 0.875rem;
    font-weight: 500;
    color: var(--color-gray-700);
    background: white;
    border: 1px solid var(--color-gray-300);
    border-radius: 0.375rem;
    cursor: pointer;
    transition: all 0.15s ease;
}

.modal-pagination-btn:hover:not(:disabled) {
    background: var(--color-gray-50);
    border-color: var(--color-gray-400);
}

.modal-pagination-btn:disabled {
    opacity: 0.5;
    cursor: not-allowed;
}

.modal-pagination-btn-active {
    background: var(--color-primary);
    color: white;
    border-color: var(--color-primary);
}

.modal-pagination-btn-active:hover {
    background: var(--color-primary-dark);
    border-color: var(--color-primary-dark);
=======
 * MODAL DROPDOWN HANDLING
 * ======================================== */

/* Special handling for dropdowns within modals */
.modal-body .form-field-group {
    position: relative;
}

/* Ensure dropdown containers don't cause overflow issues */
.modal-body .relative {
    position: relative;
}

/* Override dropdown results positioning in modals */
.modal-body #core_rep_search-results,
.modal-body #core_sc_search-results,
.modal-body #industry_search-results,
.modal-body #company_search-results,
.modal-body [id$="_search-results"] {
    position: absolute !important;
    z-index: 100 !important;
    max-height: 15rem;
    overflow-y: auto;
    margin-top: 0.25rem;
    background: white;
    border: 1px solid #e5e7eb;
    border-radius: 0.375rem;
    box-shadow: 0 10px 15px -3px rgba(0, 0, 0, 0.1), 0 4px 6px -2px rgba(0, 0, 0, 0.05);
}

/* Ensure modal body allows overflow for dropdowns */
.modal-body {
    overflow: visible !important;
}

/* But keep scrolling for the modal content itself */
.modal-content {
    overflow-y: auto;
    overflow-x: hidden;
>>>>>>> 1797de35
}

/* ========================================
 * RESPONSIVE DESIGN
 * ======================================== */

@media (max-width: 640px) {
    .modal {
        padding: 0;
    }

    .modal-content {
        border-radius: 1rem 1rem 0 0;
        max-height: 100vh;
        margin-top: auto;
    }

    .modal-content-full {
        border-radius: 0;
    }

    .modal-footer {
        padding: 1rem;
        gap: 0.5rem;
    }
}<|MERGE_RESOLUTION|>--- conflicted
+++ resolved
@@ -610,144 +610,6 @@
 }
 
 /* ========================================
-<<<<<<< HEAD
- * MODAL TAB NAVIGATION - Segmented Control Style
- * ======================================== */
-
-.modal-nav {
-    display: flex;
-    gap: 0.25rem;
-    padding: 0.25rem;
-    background: rgb(249 250 251);
-    border: 1px solid rgb(229 231 235);
-    border-radius: 0.5rem;
-    margin-bottom: 1.5rem;
-}
-
-.modal-nav-item {
-    flex: 1;
-    padding: 0.5rem 1rem;
-    border-radius: 0.375rem;
-    font-size: 0.875rem;
-    font-weight: 500;
-    color: rgb(107 114 128);
-    background: transparent;
-    border: none;
-    transition: all 0.2s ease;
-    cursor: pointer;
-    text-align: center;
-    white-space: nowrap;
-    user-select: none;
-}
-
-.modal-nav-item:hover:not(.modal-nav-item-active) {
-    color: rgb(55 65 81);
-    background: rgba(0, 0, 0, 0.03);
-}
-
-.modal-nav-item-active {
-    background: white;
-    color: rgb(37 99 235);
-    box-shadow: 0 1px 3px rgba(0, 0, 0, 0.1), 0 1px 2px rgba(0, 0, 0, 0.06);
-    cursor: default;
-}
-
-.modal-nav-item-active:hover {
-    background: white;
-    color: rgb(37 99 235);
-}
-
-/* Tab Content Container */
-.modal-tab-content {
-    min-height: 200px;
-    position: relative;
-}
-
-.modal-tab-panel {
-    animation: fadeIn 0.2s ease-in-out;
-}
-
-@keyframes fadeIn {
-    from {
-        opacity: 0;
-        transform: translateY(4px);
-    }
-    to {
-        opacity: 1;
-        transform: translateY(0);
-    }
-}
-
-/* Loading state for tab content */
-.modal-tab-loading {
-    display: flex;
-    align-items: center;
-    justify-content: center;
-    padding: 3rem;
-    color: var(--color-gray-500);
-}
-
-.modal-tab-loading .spinner {
-    width: 1.5rem;
-    height: 1.5rem;
-    border: 2px solid var(--color-gray-200);
-    border-top-color: var(--color-primary);
-    border-radius: 50%;
-    animation: modal-spin 0.8s linear infinite;
-}
-
-/* Pagination Controls */
-.modal-pagination {
-    display: flex;
-    align-items: center;
-    justify-content: space-between;
-    padding: 1rem 0;
-    border-top: 1px solid var(--color-gray-200);
-    margin-top: 1.5rem;
-}
-
-.modal-pagination-info {
-    font-size: 0.875rem;
-    color: var(--color-gray-600);
-}
-
-.modal-pagination-controls {
-    display: flex;
-    gap: 0.5rem;
-}
-
-.modal-pagination-btn {
-    padding: 0.375rem 0.75rem;
-    font-size: 0.875rem;
-    font-weight: 500;
-    color: var(--color-gray-700);
-    background: white;
-    border: 1px solid var(--color-gray-300);
-    border-radius: 0.375rem;
-    cursor: pointer;
-    transition: all 0.15s ease;
-}
-
-.modal-pagination-btn:hover:not(:disabled) {
-    background: var(--color-gray-50);
-    border-color: var(--color-gray-400);
-}
-
-.modal-pagination-btn:disabled {
-    opacity: 0.5;
-    cursor: not-allowed;
-}
-
-.modal-pagination-btn-active {
-    background: var(--color-primary);
-    color: white;
-    border-color: var(--color-primary);
-}
-
-.modal-pagination-btn-active:hover {
-    background: var(--color-primary-dark);
-    border-color: var(--color-primary-dark);
-=======
  * MODAL DROPDOWN HANDLING
  * ======================================== */
 
@@ -787,7 +649,145 @@
 .modal-content {
     overflow-y: auto;
     overflow-x: hidden;
->>>>>>> 1797de35
+}
+
+/* ========================================
+ * MODAL TAB NAVIGATION - Segmented Control Style
+ * ======================================== */
+
+.modal-nav {
+    display: flex;
+    gap: 0.25rem;
+    padding: 0.25rem;
+    background: rgb(249 250 251);
+    border: 1px solid rgb(229 231 235);
+    border-radius: 0.5rem;
+    margin-bottom: 1.5rem;
+}
+
+.modal-nav-item {
+    flex: 1;
+    padding: 0.5rem 1rem;
+    border-radius: 0.375rem;
+    font-size: 0.875rem;
+    font-weight: 500;
+    color: rgb(107 114 128);
+    background: transparent;
+    border: none;
+    transition: all 0.2s ease;
+    cursor: pointer;
+    text-align: center;
+    white-space: nowrap;
+    user-select: none;
+}
+
+.modal-nav-item:hover:not(.modal-nav-item-active) {
+    color: rgb(55 65 81);
+    background: rgba(0, 0, 0, 0.03);
+}
+
+.modal-nav-item-active {
+    background: white;
+    color: rgb(37 99 235);
+    box-shadow: 0 1px 3px rgba(0, 0, 0, 0.1), 0 1px 2px rgba(0, 0, 0, 0.06);
+    cursor: default;
+}
+
+.modal-nav-item-active:hover {
+    background: white;
+    color: rgb(37 99 235);
+}
+
+/* Tab Content Container */
+.modal-tab-content {
+    min-height: 200px;
+    position: relative;
+}
+
+.modal-tab-panel {
+    animation: fadeIn 0.2s ease-in-out;
+}
+
+@keyframes fadeIn {
+    from {
+        opacity: 0;
+        transform: translateY(4px);
+    }
+    to {
+        opacity: 1;
+        transform: translateY(0);
+    }
+}
+
+/* Loading state for tab content */
+.modal-tab-loading {
+    display: flex;
+    align-items: center;
+    justify-content: center;
+    padding: 3rem;
+    color: var(--color-gray-500);
+}
+
+.modal-tab-loading .spinner {
+    width: 1.5rem;
+    height: 1.5rem;
+    border: 2px solid var(--color-gray-200);
+    border-top-color: var(--color-primary);
+    border-radius: 50%;
+    animation: modal-spin 0.8s linear infinite;
+}
+
+/* Pagination Controls */
+.modal-pagination {
+    display: flex;
+    align-items: center;
+    justify-content: space-between;
+    padding: 1rem 0;
+    border-top: 1px solid var(--color-gray-200);
+    margin-top: 1.5rem;
+}
+
+.modal-pagination-info {
+    font-size: 0.875rem;
+    color: var(--color-gray-600);
+}
+
+.modal-pagination-controls {
+    display: flex;
+    gap: 0.5rem;
+}
+
+.modal-pagination-btn {
+    padding: 0.375rem 0.75rem;
+    font-size: 0.875rem;
+    font-weight: 500;
+    color: var(--color-gray-700);
+    background: white;
+    border: 1px solid var(--color-gray-300);
+    border-radius: 0.375rem;
+    cursor: pointer;
+    transition: all 0.15s ease;
+}
+
+.modal-pagination-btn:hover:not(:disabled) {
+    background: var(--color-gray-50);
+    border-color: var(--color-gray-400);
+}
+
+.modal-pagination-btn:disabled {
+    opacity: 0.5;
+    cursor: not-allowed;
+}
+
+.modal-pagination-btn-active {
+    background: var(--color-primary);
+    color: white;
+    border-color: var(--color-primary);
+}
+
+.modal-pagination-btn-active:hover {
+    background: var(--color-primary-dark);
+    border-color: var(--color-primary-dark);
 }
 
 /* ========================================
