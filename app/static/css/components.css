--- conflicted
+++ resolved
@@ -532,22 +532,16 @@
     border: 1px solid #e5e7eb; /* border border-gray-200 */
 }
 
-<<<<<<< HEAD
+.card-purple {
+    background-color: #ffffff; /* bg-white */
+    border-radius: 0.5rem; /* rounded-lg */
+    box-shadow: 0 1px 2px 0 rgba(0, 0, 0, 0.05); /* shadow-sm */
+    border: 1px solid #ddd6fe; /* border border-purple-200 */
+}
+
 /* Shared card base styling for all entity cards */
 .entity-card-base {
     margin-bottom: 1rem; /* mb-4 */
-=======
-.card-purple {
-    background-color: #ffffff; /* bg-white */
-    border-radius: 0.5rem; /* rounded-lg */
-    box-shadow: 0 1px 2px 0 rgba(0, 0, 0, 0.05); /* shadow-sm */
-    border: 1px solid #ddd6fe; /* border border-purple-200 */
-}
-
-/* Task card specific styling */
-.task-card {
-    margin-bottom: 1rem; /* mb-4 - increased spacing */
->>>>>>> f7f23ed2
     cursor: pointer;
     transition: box-shadow 0.15s ease-in-out; /* transition-shadow */
     display: flex;
