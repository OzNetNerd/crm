from flask_wtf import FlaskForm
from wtforms import (
    StringField,
    TextAreaField,
    SelectField,
    DecimalField,
    DateField,
    IntegerField,
)
from wtforms.validators import DataRequired, Length, Optional, Email, NumberRange, URL
from wtforms.widgets import TextArea


class CompanyForm(FlaskForm):
    name = StringField(
        "Company Name",
        validators=[DataRequired(), Length(min=1, max=255)],
        render_kw={"placeholder": "Enter company name..."},
    )

    industry = StringField(
        "Industry",
        validators=[Optional(), Length(max=100)],
        render_kw={"placeholder": "e.g., Technology, Healthcare, Finance..."},
    )

    website = StringField(
        "Website",
        validators=[
            Optional(),
            URL(message="Please enter a valid URL"),
            Length(max=255),
        ],
        render_kw={"placeholder": "https://example.com"},
    )


class ContactForm(FlaskForm):
    name = StringField(
        "Full Name",
        validators=[DataRequired(), Length(min=1, max=255)],
        render_kw={"placeholder": "Enter contact name..."},
    )

    role = StringField(
        "Role/Title",
        validators=[Optional(), Length(max=100)],
        render_kw={"placeholder": "e.g., CEO, Sales Manager, Developer..."},
    )

    email = StringField(
        "Email",
        validators=[
            Optional(),
            Email(message="Please enter a valid email address"),
            Length(max=255),
        ],
        render_kw={"placeholder": "contact@company.com"},
    )

    phone = StringField(
        "Phone",
        validators=[Optional(), Length(max=50)],
        render_kw={"placeholder": "+1 (555) 123-4567"},
    )

    company_id = IntegerField(
        "Company",
        validators=[DataRequired(), NumberRange(min=1)],
        render_kw={"class": "form-select"},
    )


class OpportunityForm(FlaskForm):
    name = StringField(
        "Opportunity Name",
        validators=[DataRequired(), Length(min=1, max=255)],
        render_kw={"placeholder": "Enter opportunity name..."},
    )

    company_id = IntegerField(
        "Company", validators=[DataRequired(), NumberRange(min=1)]
    )
<<<<<<< HEAD

    value = DecimalField(
        "Value ($)",
        validators=[Optional(), NumberRange(min=0)],
        places=2,
        render_kw={"placeholder": "0.00", "step": "0.01"},
=======
    
    value = IntegerField(
        'Value ($)',
        validators=[Optional(), NumberRange(min=0)],
        render_kw={'placeholder': '0', 'step': '1'}
>>>>>>> a111d979
    )

    probability = IntegerField(
        "Probability (%)",
        validators=[Optional(), NumberRange(min=0, max=100)],
        default=0,
        render_kw={"placeholder": "0", "min": "0", "max": "100"},
    )

    expected_close_date = DateField("Expected Close Date", validators=[Optional()])

    stage = SelectField(
        "Stage",
        choices=[
            ("prospect", "Prospect"),
            ("qualified", "Qualified"),
            ("proposal", "Proposal"),
            ("negotiation", "Negotiation"),
            ("closed", "Closed"),
        ],
        default="prospect",
        validators=[DataRequired()],
    )


class NoteForm(FlaskForm):
    content = TextAreaField(
        "Note Content",
        validators=[DataRequired(), Length(min=1, max=2000)],
        widget=TextArea(),
        render_kw={"placeholder": "Enter your note here...", "rows": 4},
    )

    is_internal = SelectField(
        "Note Type",
        choices=[("1", "Internal Note"), ("0", "External Note")],
        default="1",
        validators=[DataRequired()],
    )

    entity_type = SelectField(
        "Attach To",
        choices=[
            ("company", "Company"),
            ("contact", "Contact"),
            ("opportunity", "Opportunity"),
            ("task", "Task"),
        ],
        validators=[DataRequired()],
    )

    entity_id = IntegerField(
        "Entity ID", validators=[DataRequired(), NumberRange(min=1)]
    )

    def validate(self, extra_validators=None):
        if not super().validate(extra_validators):
            return False

        # Convert is_internal string to boolean
        self.is_internal.data = self.is_internal.data == "1"

        return True<|MERGE_RESOLUTION|>--- conflicted
+++ resolved
@@ -81,20 +81,11 @@
     company_id = IntegerField(
         "Company", validators=[DataRequired(), NumberRange(min=1)]
     )
-<<<<<<< HEAD
-
     value = DecimalField(
         "Value ($)",
         validators=[Optional(), NumberRange(min=0)],
         places=2,
         render_kw={"placeholder": "0.00", "step": "0.01"},
-=======
-    
-    value = IntegerField(
-        'Value ($)',
-        validators=[Optional(), NumberRange(min=0)],
-        render_kw={'placeholder': '0', 'step': '1'}
->>>>>>> a111d979
     )
 
     probability = IntegerField(
