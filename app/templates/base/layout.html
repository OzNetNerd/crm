<!DOCTYPE html>
<html lang="en">
<head>
    <meta charset="UTF-8">
    <meta name="viewport" content="width=device-width, initial-scale=1.0">
    <title>{% block title %}CRM{% endblock %}</title>
    <script src="https://cdn.tailwindcss.com"></script>
    <link rel="stylesheet" href="{{ url_for('static', filename='css/components.css') }}">
    <script defer src="https://cdn.jsdelivr.net/npm/alpinejs@3.x.x/dist/cdn.min.js"></script>
    <script>
        tailwind.config = {
            theme: {
                extend: {
                    colors: {
                        'priority-high': '#fef2f2',
                        'priority-medium': '#fffbeb',
                        'priority-low': '#f0fdf4'
                    }
                }
            }
        }
    </script>
</head>
<body class="bg-gray-50">
    <nav class="bg-white shadow-sm border-b">
        <div class="max-w-7xl mx-auto px-4 sm:px-6 lg:px-8">
            <div class="flex justify-between items-center h-16">
                <div class="flex items-center space-x-8">
                    <a href="{{ url_for('dashboard.index') }}" class="text-brand">CRM</a>
                    <div class="flex space-x-6">
                        <a href="{{ url_for('companies.index') }}" class="text-nav-link">Companies</a>
                        <a href="{{ url_for('contacts.index') }}" class="text-nav-link">Contacts</a>
                        <a href="{{ url_for('opportunities.index') }}" class="text-nav-link">Opportunities</a>
                        <a href="{{ url_for('tasks.index') }}" class="text-nav-link">Tasks</a>
                        <a href="{{ url_for('meetings.index') }}" class="text-nav-link">Meetings</a>
                    </div>
                </div>
                <div class="flex items-center space-x-4">
                    <input type="text" 
                           id="global-search"
                           placeholder="Search companies, contacts, opportunities..." 
                           class="px-3 py-2 border border-gray-300 rounded-md text-sm w-64">
                </div>
            </div>
        </div>
    </nav>

    <main class="max-w-7xl mx-auto px-4 sm:px-6 lg:px-8 py-8">
        {% block content %}{% endblock %}
    </main>

    {% block modals %}{% endblock %}
    
<<<<<<< HEAD
    <!-- Chat Widget -->
    {% include 'components/chat_widget.html' %}
    
=======
    <script src="{{ url_for('static', filename='js/modal-manager.js') }}"></script>
>>>>>>> 6be2dd1b
    <script src="{{ url_for('static', filename='js/search.js') }}"></script>
    {% block scripts %}{% endblock %}
</body>
</html><|MERGE_RESOLUTION|>--- conflicted
+++ resolved
@@ -51,13 +51,10 @@
 
     {% block modals %}{% endblock %}
     
-<<<<<<< HEAD
     <!-- Chat Widget -->
     {% include 'components/chat_widget.html' %}
     
-=======
     <script src="{{ url_for('static', filename='js/modal-manager.js') }}"></script>
->>>>>>> 6be2dd1b
     <script src="{{ url_for('static', filename='js/search.js') }}"></script>
     {% block scripts %}{% endblock %}
 </body>
