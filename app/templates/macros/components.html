{#
    Components Macros - Basic UI components
    Contains only essential, non-duplicate macros
#}

{% from 'macros/ui.html' import icon %}

{# ============================================
   BASIC CONFIRMATION MODAL
   ============================================ #}
{% macro confirmation_modal(title, message, action_url, action_text='Delete', action_class='btn-danger') %}
    <div id="confirmation-modal" class="modal-overlay">
        <div class="modal-content">
            <div class="modal-header">
                <h3 class="modal-title">{{ title }}</h3>
                <button type="button" class="modal-close" onclick="closeModal('confirmation-modal')">
                    {{ icon('x-mark') }}
                </button>
            </div>
            <div class="modal-body">
                <p>{{ message }}</p>
            </div>
            <div class="modal-footer">
                <button type="button" class="btn btn-secondary" onclick="closeModal('confirmation-modal')">Cancel</button>
                <form method="POST" action="{{ action_url }}" style="display: inline;">
                    <button type="submit" class="btn {{ action_class }}">{{ action_text }}</button>
                </form>
            </div>
        </div>
    </div>
{% endmacro %}

{# ============================================
   BASIC CARD LAYOUT
   ============================================ #}
{% macro card(title='', class='', body_class='') %}
    <div class="card {{ class }}">
        {% if title %}
            <div class="card-header">
                <h3 class="card-title">{{ title }}</h3>
            </div>
        {% endif %}
        <div class="card-body {{ body_class }}">
            {{ caller() }}
        </div>
    </div>
{% endmacro %}

{# ============================================
   GENERIC DROPDOWN (for action menus, not search)
   ============================================ #}
{% macro dropdown(id, trigger_text='Options', items=[], align='left') %}
    <div class="dropdown" data-dropdown-id="{{ id }}">
        <button class="dropdown-trigger" data-dropdown-id="{{ id }}">
            {{ trigger_text }}
            {{ icon('chevron-down') }}
        </button>
        <div id="{{ id }}" class="dropdown-menu dropdown-menu-{{ align }}">
            {% for item in items %}
                {% if item.divider %}
                    <div class="dropdown-divider"></div>
                {% else %}
                    <a href="{{ item.url or '#' }}"
                       class="dropdown-item{% if item.danger %} dropdown-item-danger{% endif %}"
                       {% if item.action %}data-action="{{ item.action }}"{% endif %}>
                        {% if item.icon %}{{ icon(item.icon) }}{% endif %}
                        {{ item.text }}
                    </a>
                {% endif %}
            {% endfor %}
        </div>
    </div>
{% endmacro %}

{# ============================================
   SEARCH WIDGET - GOLD STANDARD FOR ALL SEARCH
   ============================================ #}
{% macro search_widget(placeholder='Search...', id='search', mode='modal') %}
    <div class="relative">
        <input type="text"
               id="{{ id }}"
               name="q"
               class="search-input w-48 px-3 py-2 border border-gray-300 rounded-md focus:outline-none focus:ring-2 focus:ring-blue-500"
               placeholder="{{ placeholder }}"
               autocomplete="off"
               hx-get="{{ url_for('search.htmx_search') }}"
               hx-trigger="focus, input changed delay:300ms"
               hx-target="#{{ id }}-results"
               hx-include="this"
               hx-vals='{"mode": "{{ mode }}"}'>
        <button class="absolute right-2 top-2 text-gray-400 hover:text-gray-600">
            {{ icon('magnifying-glass') }}
        </button>
        <div id="{{ id }}-results" class="search-dropdown-results absolute top-full mt-1 bg-white border border-gray-200 rounded-md shadow-lg hidden z-50"></div>
    </div>
{% endmacro %}

{# ============================================
   UNIFIED SEARCH FIELD - FOR FORMS WITH DYNAMIC SEARCH
   ============================================ #}
{% macro entity_search_dropdown(name, entity_type, value='', search_value='', label='', required=false, placeholder='Search...') %}
    {% if label %}
        <label for="{{ name }}_search" class="form-label{% if required %} form-label-required{% endif %}">
            {{ label }}
        </label>
    {% endif %}
    <div class="relative">
        <input type="text"
               id="{{ name }}_search"
               name="q"
               class="search-input w-full px-3 py-2 border border-gray-300 rounded-md focus:outline-none focus:ring-2 focus:ring-blue-500"
               placeholder="{{ placeholder }}"
               value="{{ search_value }}"
               autocomplete="off"
               hx-get="{{ url_for('search.htmx_search') }}"
               hx-trigger="focus, input changed delay:300ms"
               hx-target="#{{ name }}_search-results"
               hx-swap="innerHTML"
               hx-include="this"
               hx-vals='{"mode": "select", "type": "{{ entity_type }}", "field_name": "{{ name }}"}'>
        <input type="hidden" name="{{ name }}" id="{{ name }}" value="{{ value }}"{% if required %} required{% endif %}>
        <div id="{{ name }}_search-results" class="absolute top-full mt-1 w-full bg-white border border-gray-200 rounded-md shadow-lg max-h-60 overflow-y-auto hidden z-50"></div>
    </div>
{% endmacro %}

{% macro choice_search_dropdown(name, choices, value='', search_value='', label='', required=false, placeholder='Search...') %}
    {{ entity_search_dropdown(name, 'choice:' + name, value, search_value, label, required, placeholder) }}
{% endmacro %}


{# ============================================
<<<<<<< HEAD
   ENTITY DROPDOWN CONTROLS - Universal filter dropdowns for all entities
=======
   MULTI-SELECT DROPDOWNS - Using Alpine.js for consistent behavior
   ============================================ #}
{% macro multi_select_dropdown(name, choices, value='[]', label='', required=false, placeholder='Select options...') %}
    <div class="form-field-group">
        {% if label %}
            <label for="{{ name }}" class="form-label{% if required %} form-label-required{% endif %}">
                {{ label }}
            </label>
        {% endif %}

        <select multiple
                name="{{ name }}"
                id="{{ name }}"
                class="form-select-multiple"
                {% if required %}required{% endif %}>
            {% for choice_key, choice_data in choices.items() %}
                {% set selected_values = value|from_json if value != '[]' else [] %}
                <option value="{{ choice_key }}"
                        {% if choice_key in selected_values %}selected{% endif %}>
                    {{ choice_data.label }}
                </option>
            {% endfor %}
        </select>
    </div>
{% endmacro %}

{% macro multi_entity_search_dropdown(name, entity_type, value='[]', label='', required=false, placeholder='Search entities...') %}
    {% if label %}
        <label for="{{ name }}_search" class="form-label{% if required %} form-label-required{% endif %}">
            {{ label }}
        </label>
    {% endif %}
    <div class="search-container" data-field-id="{{ name }}">
        <div class="relative">
            <input type="text"
                   id="{{ name }}_search"
                   name="q"
                   class="search-input w-full px-3 py-2 border border-gray-300 rounded-md focus:outline-none focus:ring-2 focus:ring-blue-500"
                   placeholder="{{ placeholder }}"
                   autocomplete="off"
                   hx-get="{{ url_for('search.htmx_search') }}"
                   hx-trigger="focus, input changed delay:300ms"
                   hx-target="#{{ name }}_search-results"
                   hx-swap="innerHTML"
                   hx-include="this"
                   hx-vals='{"mode": "select", "type": "{{ entity_type }}", "field_name": "{{ name }}"}'>
            <div id="{{ name }}_search-results" class="absolute top-full mt-1 w-full bg-white border border-gray-200 rounded-md shadow-lg max-h-60 overflow-y-auto hidden z-50"></div>
        </div>
        <div id="{{ name }}-badges" class="mt-2 flex flex-wrap gap-2"></div>
        <input type="hidden" name="{{ name }}-data" id="{{ name }}-data" value="{{ value }}"{% if required %} required{% endif %}>
        <input type="hidden" name="{{ name }}-selected" id="{{ name }}-selected" value="">
    </div>
{% endmacro %}

{% macro multiple_choice_search_dropdown(name, choices, value='[]', label='', required=false, placeholder='Search choices...') %}
    {{ multi_entity_search_dropdown(name, 'choice:' + name, value, label, required, placeholder) }}
{% endmacro %}

{# ============================================
   ENTITY DROPDOWN CONTROLS - Placeholder for missing macro
>>>>>>> 7b90a99f
   ============================================ #}
{% macro entity_dropdown_controls(dropdowns=[], entity_type='') %}
    <div class="flex flex-wrap gap-3 items-center">
        {% for dropdown_key, config in dropdowns.items() %}
            {% if config.options %}
                <div class="min-w-48">
                    {% if config.label %}
                        <label class="block text-sm font-medium text-gray-700 mb-1">
                            {{ config.label }}
                        </label>
                    {% endif %}

                    {% if config.multiple and dropdown_key not in ['group_by', 'sort_by', 'sort_direction'] %}
                        {# Multi-select checkbox dropdown with beautiful Alpine.js styling #}
                        <div class="relative" x-data="{ open: false, selected: {{ (config.current_value.split(',') if config.current_value else [])|tojson }} }">
                            <button type="button"
                                    @click="open = !open"
                                    class="dropdown-select block w-full px-3 py-2 border border-gray-300 rounded-md shadow-sm bg-white focus:outline-none focus:ring-2 focus:ring-blue-500 focus:border-blue-500 text-left flex items-center justify-between">
                                <span x-show="selected.length === 0">{{ config.placeholder or 'Select...' }}</span>
                                <span x-show="selected.length > 0" x-text="selected.length + ' selected'"></span>
                                <span class="ml-2 pointer-events-none">
                                    {{ icon('chevron-down') }}
                                </span>
                            </button>
                            <div x-show="open"
                                 @click.away="open = false"
                                 class="absolute z-10 mt-1 w-full bg-white border border-gray-300 rounded-md shadow-lg max-h-60 overflow-y-auto">
                                {% for option in config.options %}
                                    {% if option.value %}
                                    <label class="flex items-center px-3 py-2 hover:bg-gray-100">
                                        <input type="checkbox"
                                               value="{{ option.value }}"
                                               x-model="selected"
                                               class="mr-2">
                                        <span>{{ option.label }}</span>
                                    </label>
                                    {% endif %}
                                {% endfor %}
                            </div>
                            <input type="hidden" name="{{ config.name or dropdown_key }}" :value="selected.join(',')">
                        </div>
                    {% else %}
                        {# Regular single-select dropdown with beautiful styling #}
                        <select name="{{ config.name or dropdown_key }}"
                                class="dropdown-select block w-full px-3 py-2 border border-gray-300 rounded-md shadow-sm focus:outline-none focus:ring-2 focus:ring-blue-500 focus:border-blue-500"
                                autocomplete="off">
                            {% for option in config.options %}
                                <option value="{{ option.value }}"
                                        {% if option.value == config.current_value %}selected{% endif %}>
                                    {{ option.label }}
                                </option>
                            {% endfor %}
                        </select>
                    {% endif %}
                </div>
            {% endif %}
        {% endfor %}
    </div>
{% endmacro %}<|MERGE_RESOLUTION|>--- conflicted
+++ resolved
@@ -129,9 +129,6 @@
 
 
 {# ============================================
-<<<<<<< HEAD
-   ENTITY DROPDOWN CONTROLS - Universal filter dropdowns for all entities
-=======
    MULTI-SELECT DROPDOWNS - Using Alpine.js for consistent behavior
    ============================================ #}
 {% macro multi_select_dropdown(name, choices, value='[]', label='', required=false, placeholder='Select options...') %}
@@ -180,19 +177,27 @@
                    hx-vals='{"mode": "select", "type": "{{ entity_type }}", "field_name": "{{ name }}"}'>
             <div id="{{ name }}_search-results" class="absolute top-full mt-1 w-full bg-white border border-gray-200 rounded-md shadow-lg max-h-60 overflow-y-auto hidden z-50"></div>
         </div>
-        <div id="{{ name }}-badges" class="mt-2 flex flex-wrap gap-2"></div>
-        <input type="hidden" name="{{ name }}-data" id="{{ name }}-data" value="{{ value }}"{% if required %} required{% endif %}>
-        <input type="hidden" name="{{ name }}-selected" id="{{ name }}-selected" value="">
-    </div>
-{% endmacro %}
-
-{% macro multiple_choice_search_dropdown(name, choices, value='[]', label='', required=false, placeholder='Search choices...') %}
-    {{ multi_entity_search_dropdown(name, 'choice:' + name, value, label, required, placeholder) }}
-{% endmacro %}
-
-{# ============================================
-   ENTITY DROPDOWN CONTROLS - Placeholder for missing macro
->>>>>>> 7b90a99f
+        <input type="hidden" name="{{ name }}" id="{{ name }}" value="{{ value }}">
+        <div id="{{ name }}_selected" class="mt-2">
+            <div class="flex flex-wrap gap-2">
+                {% set entities = value|from_json if value != '[]' else [] %}
+                {% for entity in entities %}
+                <span class="inline-flex items-center px-2 py-1 bg-blue-100 text-blue-700 rounded-md text-sm">
+                    {{ entity.name }}
+                    <button type="button" onclick="removeEntity('{{ name }}', {{ entity.id }})" class="ml-1 text-blue-500 hover:text-blue-700">
+                        <svg class="w-4 h-4" fill="none" stroke="currentColor" viewBox="0 0 24 24">
+                            <path stroke-linecap="round" stroke-linejoin="round" stroke-width="2" d="M6 18L18 6M6 6l12 12"></path>
+                        </svg>
+                    </button>
+                </span>
+                {% endfor %}
+            </div>
+        </div>
+    </div>
+{% endmacro %}
+
+{# ============================================
+   ENTITY DROPDOWN CONTROLS - Universal filter dropdowns for all entities
    ============================================ #}
 {% macro entity_dropdown_controls(dropdowns=[], entity_type='') %}
     <div class="flex flex-wrap gap-3 items-center">
