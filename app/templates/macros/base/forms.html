--- conflicted
+++ resolved
@@ -172,72 +172,6 @@
 </div>
 {% endmacro %}
 
-<<<<<<< HEAD
-{#
-  Child Task Form - Reusable WTForms-based component for multi-task creation
-  
-  Parameters:
-  - child_form (required): WTForms ChildTaskForm instance
-  - task_number (required): Display number (1-based) for user interface
-  - visible_class (optional): CSS class for visibility control (default: '')
-  
-  Usage:
-  {{ child_task_form(form.child_tasks[0], 1) }}
-  {{ child_task_form(form.child_tasks[2], 3, 'hidden') }}
-#}
-{% macro child_task_form(child_form, task_number, visible_class='') %}
-<div class="child-task border border-gray-200 rounded-lg p-4 bg-gray-50 {{ visible_class }}">
-    <div class="flex justify-between items-start mb-3">
-        <h4 class="text-md font-medium text-gray-900">Child Task {{ task_number }}</h4>
-    </div>
-    <div class="grid grid-cols-1 md:grid-cols-3 gap-4">
-        <div class="md:col-span-2">
-            {{ child_form.description.label(class="block text-sm font-medium text-gray-700") }}
-            {{ child_form.description(class="mt-1 block w-full rounded-md border-gray-300 shadow-sm focus:border-blue-500 focus:ring-blue-500", rows="2") }}
-            {% if child_form.description.errors %}
-                <div class="mt-1 text-sm text-red-600">
-                    {% for error in child_form.description.errors %}
-                        <p>{{ error }}</p>
-                    {% endfor %}
-                </div>
-            {% endif %}
-        </div>
-        <div>
-            {{ child_form.priority.label(class="block text-sm font-medium text-gray-700") }}
-            {{ child_form.priority(class="mt-1 block w-full rounded-md border-gray-300 shadow-sm focus:border-blue-500 focus:ring-blue-500") }}
-            {% if child_form.priority.errors %}
-                <div class="mt-1 text-sm text-red-600">
-                    {% for error in child_form.priority.errors %}
-                        <p>{{ error }}</p>
-                    {% endfor %}
-                </div>
-            {% endif %}
-        </div>
-        <div>
-            {{ child_form.due_date.label(class="block text-sm font-medium text-gray-700") }}
-            {{ child_form.due_date(class="mt-1 block w-full rounded-md border-gray-300 shadow-sm focus:border-blue-500 focus:ring-blue-500") }}
-            {% if child_form.due_date.errors %}
-                <div class="mt-1 text-sm text-red-600">
-                    {% for error in child_form.due_date.errors %}
-                        <p>{{ error }}</p>
-                    {% endfor %}
-                </div>
-            {% endif %}
-        </div>
-        <div>
-            {{ child_form.next_step_type.label(class="block text-sm font-medium text-gray-700") }}
-            {{ child_form.next_step_type(class="mt-1 block w-full rounded-md border-gray-300 shadow-sm focus:border-blue-500 focus:ring-blue-500") }}
-            {% if child_form.next_step_type.errors %}
-                <div class="mt-1 text-sm text-red-600">
-                    {% for error in child_form.next_step_type.errors %}
-                        <p>{{ error }}</p>
-                    {% endfor %}
-                </div>
-            {% endif %}
-        </div>
-    </div>
-</div>
-=======
 {# WTForms Field Rendering Macro - Reusable across templates #}
 {% macro render_wtforms_field(field) %}
     <div class="field-container">
@@ -311,5 +245,70 @@
         <p class="mt-1 text-sm text-gray-500">{{ field.description }}</p>
         {% endif %}
     </div>
->>>>>>> 776017b0
+{% endmacro %}
+
+{#
+  Child Task Form - Reusable WTForms-based component for multi-task creation
+  
+  Parameters:
+  - child_form (required): WTForms ChildTaskForm instance
+  - task_number (required): Display number (1-based) for user interface
+  - visible_class (optional): CSS class for visibility control (default: '')
+  
+  Usage:
+  {{ child_task_form(form.child_tasks[0], 1) }}
+  {{ child_task_form(form.child_tasks[2], 3, 'hidden') }}
+#}
+{% macro child_task_form(child_form, task_number, visible_class='') %}
+<div class="child-task border border-gray-200 rounded-lg p-4 bg-gray-50 {{ visible_class }}">
+    <div class="flex justify-between items-start mb-3">
+        <h4 class="text-md font-medium text-gray-900">Child Task {{ task_number }}</h4>
+    </div>
+    <div class="grid grid-cols-1 md:grid-cols-3 gap-4">
+        <div class="md:col-span-2">
+            {{ child_form.description.label(class="block text-sm font-medium text-gray-700") }}
+            {{ child_form.description(class="mt-1 block w-full rounded-md border-gray-300 shadow-sm focus:border-blue-500 focus:ring-blue-500", rows="2") }}
+            {% if child_form.description.errors %}
+                <div class="mt-1 text-sm text-red-600">
+                    {% for error in child_form.description.errors %}
+                        <p>{{ error }}</p>
+                    {% endfor %}
+                </div>
+            {% endif %}
+        </div>
+        <div>
+            {{ child_form.priority.label(class="block text-sm font-medium text-gray-700") }}
+            {{ child_form.priority(class="mt-1 block w-full rounded-md border-gray-300 shadow-sm focus:border-blue-500 focus:ring-blue-500") }}
+            {% if child_form.priority.errors %}
+                <div class="mt-1 text-sm text-red-600">
+                    {% for error in child_form.priority.errors %}
+                        <p>{{ error }}</p>
+                    {% endfor %}
+                </div>
+            {% endif %}
+        </div>
+        <div>
+            {{ child_form.due_date.label(class="block text-sm font-medium text-gray-700") }}
+            {{ child_form.due_date(class="mt-1 block w-full rounded-md border-gray-300 shadow-sm focus:border-blue-500 focus:ring-blue-500") }}
+            {% if child_form.due_date.errors %}
+                <div class="mt-1 text-sm text-red-600">
+                    {% for error in child_form.due_date.errors %}
+                        <p>{{ error }}</p>
+                    {% endfor %}
+                </div>
+            {% endif %}
+        </div>
+        <div>
+            {{ child_form.next_step_type.label(class="block text-sm font-medium text-gray-700") }}
+            {{ child_form.next_step_type(class="mt-1 block w-full rounded-md border-gray-300 shadow-sm focus:border-blue-500 focus:ring-blue-500") }}
+            {% if child_form.next_step_type.errors %}
+                <div class="mt-1 text-sm text-red-600">
+                    {% for error in child_form.next_step_type.errors %}
+                        <p>{{ error }}</p>
+                    {% endfor %}
+                </div>
+            {% endif %}
+        </div>
+    </div>
+</div>
 {% endmacro %}