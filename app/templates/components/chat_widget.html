<!-- Chat Widget Component for CRM -->
<div id="chat-widget" class="fixed bottom-4 right-4 z-50">
    <!-- Chat Toggle Button -->
    <button 
        onclick="toggleChat()" 
        id="chat-toggle-btn"
        class="bg-blue-500 hover:bg-blue-600 text-white rounded-full w-16 h-16 flex items-center justify-center shadow-lg transition-all duration-200"
    >
        <span id="chat-icon" class="text-2xl">💬</span>
    </button>
    
    <!-- Chat Panel -->
    <div 
        id="chat-panel"
        class="absolute bottom-20 right-0 w-80 h-96 bg-white rounded-lg shadow-xl border border-gray-200 flex flex-col hidden"
    >
        <!-- Chat Header -->
        <div class="bg-blue-500 text-white px-4 py-3 rounded-t-lg flex justify-between items-center">
            <h3 class="font-semibold">CRM Assistant</h3>
            <div class="flex items-center space-x-2">
                <span 
                    id="connection-indicator"
                    class="w-2 h-2 rounded-full bg-red-400"
                ></span>
                <span id="connection-status" class="text-xs">disconnected</span>
            </div>
        </div>
        
        <!-- Messages Area -->
        <div id="chat-messages" class="flex-1 overflow-y-auto p-4 space-y-3">
            <!-- Welcome Message -->
            <div id="welcome-message" class="text-gray-500 text-sm text-center py-8">
                <div class="text-2xl mb-2">🤖</div>
                <p>Hello! I'm your CRM assistant.</p>
                <p class="mt-1">Ask me about your companies, contacts, tasks, or meetings!</p>
            </div>
        </div>
        
        <!-- Input Area -->
        <div class="border-t border-gray-200 p-4">
            <form onsubmit="sendMessage(event)" class="flex space-x-2">
                <input 
                    type="text" 
                    id="chat-input"
                    placeholder="Type your message..."
                    class="flex-1 px-3 py-2 border border-gray-300 rounded-lg text-sm focus:outline-none focus:ring-2 focus:ring-blue-500 focus:border-transparent"
                    disabled
                >
                <button 
                    type="submit"
                    id="send-button"
                    class="bg-blue-500 hover:bg-blue-600 text-white px-4 py-2 rounded-lg text-sm font-medium transition-colors duration-200 disabled:bg-gray-300"
                    disabled
                >
                    Send
                </button>
            </form>
            
            <!-- Connection Status Message -->
            <div id="connection-message" class="mt-2 text-xs text-center">
                <span class="text-red-600">
                    Connection lost. 
                    <button onclick="reconnect()" class="underline hover:no-underline">Reconnect</button>
                </span>
            </div>
        </div>
    </div>
</div>

<script>
let ws = null;
let chatOpen = false;
let messages = [];

function toggleChat() {
    const panel = document.getElementById('chat-panel');
    const icon = document.getElementById('chat-icon');
    const btn = document.getElementById('chat-toggle-btn');
    
    chatOpen = !chatOpen;
    
    if (chatOpen) {
        panel.classList.remove('hidden');
        icon.textContent = '✕';
        btn.classList.add('scale-110');
        connectWebSocket();
    } else {
        panel.classList.add('hidden');
        icon.textContent = '💬';
        btn.classList.remove('scale-110');
        if (ws) {
            ws.close();
        }
    }
}

function connectWebSocket() {
    const protocol = window.location.protocol === 'https:' ? 'wss:' : 'ws:';
<<<<<<< HEAD
    ws = new WebSocket(`${protocol}//localhost:8024/ws/chat`);
=======
    ws = new WebSocket(`${protocol}//localhost:8032/ws/chat`);
>>>>>>> a48cb5df
    
    updateConnectionStatus('connecting');
    
    ws.onopen = function() {
        updateConnectionStatus('connected');
    };
    
    ws.onmessage = function(event) {
        const data = JSON.parse(event.data);
        addMessage('assistant', data.response);
    };
    
    ws.onclose = function() {
        updateConnectionStatus('disconnected');
    };
    
    ws.onerror = function() {
        updateConnectionStatus('disconnected');
    };
}

function updateConnectionStatus(status) {
    const indicator = document.getElementById('connection-indicator');
    const statusText = document.getElementById('connection-status');
    const input = document.getElementById('chat-input');
    const sendBtn = document.getElementById('send-button');
    const message = document.getElementById('connection-message');
    
    indicator.className = `w-2 h-2 rounded-full ${
        status === 'connected' ? 'bg-green-400' : 
        status === 'connecting' ? 'bg-yellow-400' : 'bg-red-400'
    }`;
    statusText.textContent = status;
    
    if (status === 'connected') {
        input.disabled = false;
        sendBtn.disabled = false;
        message.style.display = 'none';
    } else {
        input.disabled = true;
        sendBtn.disabled = true;
        message.style.display = status === 'connecting' ? 'none' : 'block';
    }
}

function sendMessage(event) {
    event.preventDefault();
    const input = document.getElementById('chat-input');
    const message = input.value.trim();
    
    if (!message || !ws || ws.readyState !== WebSocket.OPEN) return;
    
    addMessage('user', message);
    ws.send(JSON.stringify({ message: message }));
    input.value = '';
}

function addMessage(type, content) {
    const messagesContainer = document.getElementById('chat-messages');
    const welcomeMessage = document.getElementById('welcome-message');
    
    if (messages.length === 0) {
        welcomeMessage.style.display = 'none';
    }
    
    const messageDiv = document.createElement('div');
    messageDiv.className = `flex ${type === 'user' ? 'justify-end' : 'justify-start'}`;
    
    messageDiv.innerHTML = `
        <div class="max-w-xs lg:max-w-md px-4 py-2 rounded-lg text-sm ${
            type === 'user' ? 'bg-blue-500 text-white' : 'bg-gray-100 text-gray-800'
        }">
            <p>${content}</p>
            <div class="text-xs mt-1 opacity-70">${formatTime(new Date())}</div>
        </div>
    `;
    
    messagesContainer.appendChild(messageDiv);
    messagesContainer.scrollTop = messagesContainer.scrollHeight;
    
    messages.push({ type, content, timestamp: new Date() });
}

function formatTime(date) {
    return date.toLocaleTimeString([], { hour: '2-digit', minute: '2-digit' });
}

function reconnect() {
    if (chatOpen) {
        connectWebSocket();
    }
}
</script><|MERGE_RESOLUTION|>--- conflicted
+++ resolved
@@ -96,11 +96,7 @@
 
 function connectWebSocket() {
     const protocol = window.location.protocol === 'https:' ? 'wss:' : 'ws:';
-<<<<<<< HEAD
-    ws = new WebSocket(`${protocol}//localhost:8024/ws/chat`);
-=======
     ws = new WebSocket(`${protocol}//localhost:8032/ws/chat`);
->>>>>>> a48cb5df
     
     updateConnectionStatus('connecting');
     
