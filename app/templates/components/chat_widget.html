--- conflicted
+++ resolved
@@ -95,16 +95,7 @@
 }
 
 function connectWebSocket() {
-    const protocol = window.location.protocol === 'https:' ? 'wss:' : 'ws:';
-<<<<<<< HEAD
-    ws = new WebSocket(`${protocol}//localhost:8029/ws/chat`);
-=======
-<<<<<<< Updated upstream
-    ws = new WebSocket(`${protocol}//localhost:8030/ws/chat`);
-=======
     ws = new WebSocket(`${protocol}//localhost:8028/ws/chat`);
->>>>>>> Stashed changes
->>>>>>> 1ff8167c
     
     updateConnectionStatus('connecting');
     
