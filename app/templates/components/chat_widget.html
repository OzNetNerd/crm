<!-- Chat Widget Component for CRM -->
<div id="chat-widget" class="fixed bottom-4 right-4 z-50">
    <!-- Chat Toggle Button -->
    <button 
        onclick="toggleChat()" 
        id="chat-toggle-btn"
        class="bg-blue-500 hover:bg-blue-600 text-white rounded-full w-16 h-16 flex items-center justify-center shadow-lg transition-all duration-200"
    >
        <span id="chat-icon" class="text-2xl">💬</span>
    </button>
    
    <!-- Chat Panel -->
    <div 
        id="chat-panel"
        class="absolute bottom-20 right-0 w-80 h-96 bg-white rounded-lg shadow-xl border border-gray-200 flex flex-col hidden"
    >
        <!-- Chat Header -->
        <div class="bg-blue-500 text-white px-4 py-3 rounded-t-lg flex justify-between items-center">
            <h3 class="font-semibold">CRM Assistant</h3>
            <div class="flex items-center space-x-2">
                <span 
                    id="connection-indicator"
                    class="w-2 h-2 rounded-full bg-red-400"
                ></span>
                <span id="connection-status" class="text-xs">disconnected</span>
            </div>
        </div>
        
        <!-- Messages Area -->
        <div id="chat-messages" class="flex-1 overflow-y-auto p-4 space-y-3">
            <!-- Welcome Message -->
            <div id="welcome-message" class="text-gray-500 text-sm text-center py-8">
                <div class="text-2xl mb-2">🤖</div>
                <p>Hello! I'm your CRM assistant.</p>
                <p class="mt-1">Ask me about your companies, contacts, tasks, or meetings!</p>
            </div>
        </div>
        
        <!-- Input Area -->
        <div class="border-t border-gray-200 p-4">
            <form onsubmit="sendMessage(event)" class="flex space-x-2">
                <input 
                    type="text" 
                    id="chat-input"
                    placeholder="Type your message..."
                    class="flex-1 px-3 py-2 border border-gray-300 rounded-lg text-sm focus:outline-none focus:ring-2 focus:ring-blue-500 focus:border-transparent"
                    disabled
                >
                <button 
                    type="submit"
                    id="send-button"
                    class="bg-blue-500 hover:bg-blue-600 text-white px-4 py-2 rounded-lg text-sm font-medium transition-colors duration-200 disabled:bg-gray-300"
                    disabled
                >
                    Send
                </button>
            </form>
            
            <!-- Connection Status Message -->
            <div id="connection-message" class="mt-2 text-xs text-center">
                <span class="text-red-600">
                    Connection lost. 
                    <button onclick="reconnect()" class="underline hover:no-underline">Reconnect</button>
                </span>
            </div>
        </div>
    </div>
</div>

<script>
let ws = null;
let chatOpen = false;
let messages = [];

function toggleChat() {
    const panel = document.getElementById('chat-panel');
    const icon = document.getElementById('chat-icon');
    const btn = document.getElementById('chat-toggle-btn');
    
    chatOpen = !chatOpen;
    
    if (chatOpen) {
        panel.classList.remove('hidden');
        icon.textContent = '✕';
        btn.classList.add('scale-110');
        connectWebSocket();
    } else {
        panel.classList.add('hidden');
        icon.textContent = '💬';
        btn.classList.remove('scale-110');
        if (ws) {
            ws.close();
        }
    }
}

function connectWebSocket() {
<<<<<<< HEAD
    const protocol = window.location.protocol === 'https:' ? 'wss:' : 'ws:';
    ws = new WebSocket(`${protocol}//localhost:8031/ws/chat`);
=======
    ws = new WebSocket(`${protocol}//localhost:8028/ws/chat`);
>>>>>>> 8c3f6d90
    
    updateConnectionStatus('connecting');
    
    ws.onopen = function() {
        updateConnectionStatus('connected');
    };
    
    ws.onmessage = function(event) {
        const data = JSON.parse(event.data);
        addMessage('assistant', data.response);
    };
    
    ws.onclose = function() {
        updateConnectionStatus('disconnected');
    };
    
    ws.onerror = function() {
        updateConnectionStatus('disconnected');
    };
}

function updateConnectionStatus(status) {
    const indicator = document.getElementById('connection-indicator');
    const statusText = document.getElementById('connection-status');
    const input = document.getElementById('chat-input');
    const sendBtn = document.getElementById('send-button');
    const message = document.getElementById('connection-message');
    
    indicator.className = `w-2 h-2 rounded-full ${
        status === 'connected' ? 'bg-green-400' : 
        status === 'connecting' ? 'bg-yellow-400' : 'bg-red-400'
    }`;
    statusText.textContent = status;
    
    if (status === 'connected') {
        input.disabled = false;
        sendBtn.disabled = false;
        message.style.display = 'none';
    } else {
        input.disabled = true;
        sendBtn.disabled = true;
        message.style.display = status === 'connecting' ? 'none' : 'block';
    }
}

function sendMessage(event) {
    event.preventDefault();
    const input = document.getElementById('chat-input');
    const message = input.value.trim();
    
    if (!message || !ws || ws.readyState !== WebSocket.OPEN) return;
    
    addMessage('user', message);
    ws.send(JSON.stringify({ message: message }));
    input.value = '';
}

function addMessage(type, content) {
    const messagesContainer = document.getElementById('chat-messages');
    const welcomeMessage = document.getElementById('welcome-message');
    
    if (messages.length === 0) {
        welcomeMessage.style.display = 'none';
    }
    
    const messageDiv = document.createElement('div');
    messageDiv.className = `flex ${type === 'user' ? 'justify-end' : 'justify-start'}`;
    
    messageDiv.innerHTML = `
        <div class="max-w-xs lg:max-w-md px-4 py-2 rounded-lg text-sm ${
            type === 'user' ? 'bg-blue-500 text-white' : 'bg-gray-100 text-gray-800'
        }">
            <p>${content}</p>
            <div class="text-xs mt-1 opacity-70">${formatTime(new Date())}</div>
        </div>
    `;
    
    messagesContainer.appendChild(messageDiv);
    messagesContainer.scrollTop = messagesContainer.scrollHeight;
    
    messages.push({ type, content, timestamp: new Date() });
}

function formatTime(date) {
    return date.toLocaleTimeString([], { hour: '2-digit', minute: '2-digit' });
}

function reconnect() {
    if (chatOpen) {
        connectWebSocket();
    }
}
</script><|MERGE_RESOLUTION|>--- conflicted
+++ resolved
@@ -95,12 +95,7 @@
 }
 
 function connectWebSocket() {
-<<<<<<< HEAD
-    const protocol = window.location.protocol === 'https:' ? 'wss:' : 'ws:';
-    ws = new WebSocket(`${protocol}//localhost:8031/ws/chat`);
-=======
     ws = new WebSocket(`${protocol}//localhost:8028/ws/chat`);
->>>>>>> 8c3f6d90
     
     updateConnectionStatus('connecting');
     
