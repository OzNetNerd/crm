<!-- Chat Widget Component for CRM -->
<div id="chat-widget" class="fixed bottom-4 right-4 z-50">
    <!-- Chat Toggle Button -->
    <button 
        onclick="toggleChat()" 
        id="chat-toggle-btn"
        class="bg-blue-500 hover:bg-blue-600 text-white rounded-full w-16 h-16 flex items-center justify-center shadow-lg transition-all duration-200"
    >
        <span id="chat-icon" class="text-2xl">💬</span>
    </button>
    
    <!-- Chat Panel -->
    <div 
        id="chat-panel"
        class="absolute bottom-20 right-0 w-80 h-96 bg-white rounded-lg shadow-xl border border-gray-200 flex flex-col hidden"
    >
        <!-- Chat Header -->
        <div class="bg-blue-500 text-white px-4 py-3 rounded-t-lg flex justify-between items-center">
            <h3 class="font-semibold">CRM Assistant</h3>
            <div class="flex items-center space-x-2">
                <span 
                    id="connection-indicator"
                    class="w-2 h-2 rounded-full bg-red-400"
                ></span>
                <span id="connection-status" class="text-xs">disconnected</span>
            </div>
        </div>
        
        <!-- Messages Area -->
        <div id="chat-messages" class="flex-1 overflow-y-auto p-4 space-y-3">
            <!-- Welcome Message -->
            <div id="welcome-message" class="text-gray-500 text-sm text-center py-8">
                <div class="text-2xl mb-2">🤖</div>
                <p>Hello! I'm your CRM assistant.</p>
                <p class="mt-1">Ask me about your companies, contacts, tasks, or meetings!</p>
            </div>
        </div>
        
        <!-- Input Area -->
        <div class="border-t border-gray-200 p-4">
            <form onsubmit="sendMessage(event)" class="flex space-x-2">
                <input 
                    type="text" 
                    id="chat-input"
                    placeholder="Type your message..."
                    class="flex-1 px-3 py-2 border border-gray-300 rounded-lg text-sm focus:outline-none focus:ring-2 focus:ring-blue-500 focus:border-transparent"
                    disabled
                >
                <button 
                    type="submit"
                    id="send-button"
                    class="bg-blue-500 hover:bg-blue-600 text-white px-4 py-2 rounded-lg text-sm font-medium transition-colors duration-200 disabled:bg-gray-300"
                    disabled
                >
                    Send
                </button>
            </form>
            
            <!-- Connection Status Message -->
            <div id="connection-message" class="mt-2 text-xs text-center">
                <span class="text-red-600">
                    Connection lost. 
                    <button onclick="reconnect()" class="underline hover:no-underline">Reconnect</button>
                </span>
            </div>
        </div>
    </div>
</div>

<script>
let ws = null;
let chatOpen = false;
let messages = [];

function toggleChat() {
    const panel = document.getElementById('chat-panel');
    const icon = document.getElementById('chat-icon');
    const btn = document.getElementById('chat-toggle-btn');
    
    chatOpen = !chatOpen;
    
    if (chatOpen) {
        panel.classList.remove('hidden');
        icon.textContent = '✕';
        btn.classList.add('scale-110');
        connectWebSocket();
    } else {
        panel.classList.add('hidden');
        icon.textContent = '💬';
        btn.classList.remove('scale-110');
        if (ws) {
            ws.close();
        }
    }
}

function connectWebSocket() {
    const protocol = window.location.protocol === 'https:' ? 'wss:' : 'ws:';
<<<<<<< HEAD
    ws = new WebSocket(`${protocol}//localhost:8031/ws/chat`);
=======
    ws = new WebSocket(`${protocol}//localhost:8028/ws/chat`);
>>>>>>> 3caf9768
    
    updateConnectionStatus('connecting');
    
    ws.onopen = function() {
        updateConnectionStatus('connected');
    };
    
    ws.onmessage = function(event) {
        const data = JSON.parse(event.data);
        addMessage('assistant', data.response);
    };
    
    ws.onclose = function() {
        updateConnectionStatus('disconnected');
    };
    
    ws.onerror = function() {
        updateConnectionStatus('disconnected');
    };
}

function updateConnectionStatus(status) {
    const indicator = document.getElementById('connection-indicator');
    const statusText = document.getElementById('connection-status');
    const input = document.getElementById('chat-input');
    const sendBtn = document.getElementById('send-button');
    const message = document.getElementById('connection-message');
    
    indicator.className = `w-2 h-2 rounded-full ${
        status === 'connected' ? 'bg-green-400' : 
        status === 'connecting' ? 'bg-yellow-400' : 'bg-red-400'
    }`;
    statusText.textContent = status;
    
    if (status === 'connected') {
        input.disabled = false;
        sendBtn.disabled = false;
        message.style.display = 'none';
    } else {
        input.disabled = true;
        sendBtn.disabled = true;
        message.style.display = status === 'connecting' ? 'none' : 'block';
    }
}

function sendMessage(event) {
    event.preventDefault();
    const input = document.getElementById('chat-input');
    const message = input.value.trim();
    
    if (!message || !ws || ws.readyState !== WebSocket.OPEN) return;
    
    addMessage('user', message);
    ws.send(JSON.stringify({ message: message }));
    input.value = '';
}

function addMessage(type, content) {
    const messagesContainer = document.getElementById('chat-messages');
    const welcomeMessage = document.getElementById('welcome-message');
    
    if (messages.length === 0) {
        welcomeMessage.style.display = 'none';
    }
    
    const messageDiv = document.createElement('div');
    messageDiv.className = `flex ${type === 'user' ? 'justify-end' : 'justify-start'}`;
    
    messageDiv.innerHTML = `
        <div class="max-w-xs lg:max-w-md px-4 py-2 rounded-lg text-sm ${
            type === 'user' ? 'bg-blue-500 text-white' : 'bg-gray-100 text-gray-800'
        }">
            <p>${content}</p>
            <div class="text-xs mt-1 opacity-70">${formatTime(new Date())}</div>
        </div>
    `;
    
    messagesContainer.appendChild(messageDiv);
    messagesContainer.scrollTop = messagesContainer.scrollHeight;
    
    messages.push({ type, content, timestamp: new Date() });
}

function formatTime(date) {
    return date.toLocaleTimeString([], { hour: '2-digit', minute: '2-digit' });
}

function reconnect() {
    if (chatOpen) {
        connectWebSocket();
    }
}
</script><|MERGE_RESOLUTION|>--- conflicted
+++ resolved
@@ -96,11 +96,7 @@
 
 function connectWebSocket() {
     const protocol = window.location.protocol === 'https:' ? 'wss:' : 'ws:';
-<<<<<<< HEAD
-    ws = new WebSocket(`${protocol}//localhost:8031/ws/chat`);
-=======
     ws = new WebSocket(`${protocol}//localhost:8028/ws/chat`);
->>>>>>> 3caf9768
     
     updateConnectionStatus('connecting');
     
