{% extends "base/layout.html" %}
{% from "macros/imports/universal.html" import include_common_modals %}
{% from "macros/ui/summary_section.html" import metric_card, metric_grid, status_breakdown_grid %}
{% from "macros/ui/list_section.html" import list_section, simple_list_item, alert_list_item, note_list_item %}
{% from "macros/base/layout.html" import page_layout %}
{% from "macros/ui/quick_actions.html" import default_dashboard_actions %}
{% from "macros/ui/metadata_display.html" import task_metadata %}
{% from "macros/base/icons.html" import building_office_icon, user_icon, currency_dollar_icon, clipboard_list_icon, exclamation_circle_icon_solid, calendar_days_icon %}
{% from "macros/formatting.html" import format_currency %}


{% block title %}Dashboard - CRM{% endblock %}

{% block content %}
<<<<<<< HEAD
{{ page_layout('Dashboard', 'Overview of your CRM performance and activity', buttons=default_dashboard_actions(), header_only=true) }}
=======
{{ page_layout('Dashboard', 'Overview of your CRM performance and activity', header_only=true) }}
>>>>>>> c797b897

<!-- Key Metrics -->
{% call metric_grid(4, 6, 'mb-8') %}
    {{ metric_card('Companies', metrics.total_companies, building_office_icon('c-icon c-icon--lg c-icon--company'), 'blue') }}
    {{ metric_card('Stakeholders', metrics.total_contacts, user_icon('c-icon c-icon--lg c-icon--stakeholder'), 'green') }}
    {{ metric_card('Opportunities', metrics.total_opportunities, currency_dollar_icon('c-icon c-icon--lg c-icon--opportunity'), 'yellow') }}
    {{ metric_card('Total Tasks', metrics.total_tasks, clipboard_list_icon('c-icon c-icon--lg c-icon--task'), 'purple') }}
{% endcall %}

<!-- Task Quick Stats -->
{% call metric_grid(4, 6, 'mb-8') %}
    {{ metric_card('Overdue Tasks', task_stats.overdue, '', 'red') }}
    {{ metric_card('Due Today', task_stats.today, '', 'orange') }}
    {{ metric_card('This Week', task_stats.this_week, '', 'blue') }}
    {{ metric_card('Completed Today', task_stats.completed_today, '', 'green') }}
{% endcall %}

<!-- Pipeline Overview -->
{% set pipeline_stats_list = [
  {
    'value': format_currency(pipeline_stats.prospect), 
    'value_color': 'green', 
    'label': 'Prospect'
  },
  {
    'value': format_currency(pipeline_stats.qualified), 
    'value_color': 'blue', 
    'label': 'Qualified'
  },
  {
    'value': format_currency(pipeline_stats.proposal), 
    'value_color': 'yellow', 
    'label': 'Proposal'
  },
  {
    'value': format_currency(pipeline_stats.negotiation), 
    'value_color': 'orange', 
    'label': 'Negotiation'
  }
] %}

<div class="mb-6">
  <h2 class="text-section-title mb-2">Sales Pipeline</h2>
  <p class="text-secondary-dark mb-4">Total: {{ format_currency(pipeline_stats.total_value) }} ({{ pipeline_stats.total_count }} opportunities)</p>
  {{ status_breakdown_grid('', pipeline_stats_list) }}
</div>

<div class="grid grid-cols-1 lg:grid-cols-2 gap-8">
    <!-- Critical Alerts -->
    <div class="space-y-6">
        <!-- Overdue Tasks Alert -->
        {% if overdue_tasks %}
        {% call list_section('Overdue Tasks', href='/tasks/', theme_color='red', icon_macro=exclamation_circle_icon_solid('c-icon c-icon--md c-icon--danger')) %}
            {% for task in overdue_tasks %}
                {{ alert_list_item(
                    title=task.description,
                    warning_text=task_metadata(task),
                    warning_color='red',
                    action_href='/tasks/'
                ) }}
            {% endfor %}
        {% endcall %}
        {% endif %}

        <!-- Closing Soon Opportunities -->
        {% if closing_soon %}
        {% call list_section('Closing Soon', href='/opportunities/', theme_color='yellow', icon_macro=calendar_days_icon('c-icon c-icon--md c-icon--warning')) %}
            {% for opp in closing_soon %}
                {{ alert_list_item(
                    title=opp.name,
                    warning_text=opp.value_formatted + ' • ' + opp.expected_close_date_formatted,
                    warning_color='yellow',
                    action_href='/opportunities/'
                ) }}
            {% endfor %}
        {% endcall %}
        {% endif %}

    </div>

    <!-- Recent Activity -->
    <div class="space-y-6">
        <!-- Recent Tasks -->
        {% call list_section('Recent Tasks', href='/tasks/') %}
            {% for task in recent_tasks %}
                {{ simple_list_item(
                    title=task.description,
                    subtitle=task_metadata(task),
                    badge_text=task.priority|title,
                    badge_color='badge-' + task.priority
                ) }}
            {% endfor %}
        {% endcall %}

        <!-- Recent Opportunities -->
        {% call list_section('Recent Opportunities', href='/opportunities/') %}
            {% for opp in recent_opportunities %}
                {{ simple_list_item(
                    title='<span class="text-opportunity">' + opp.name + '</span>',
                    subtitle='<span class="text-company">' + opp.company_name + '</span> • <span class="text-deal">' + opp.value_formatted + '</span>',
                    badge_text=opp.stage|title,
                    badge_color='badge-' + opp.stage
                ) }}
            {% endfor %}
        {% endcall %}

        <!-- Recent Notes -->
        {% call list_section('Recent Notes') %}
            {% for note in recent_notes %}
                {{ note_list_item(
                    content=note.content,
                    metadata=note.created_at_formatted + ((' • ' + note.entity_name) if note.entity_name else ''),
                    accent_color='blue'
                ) }}
            {% endfor %}
        {% endcall %}
    </div>
</div>
{% endblock %}

{% block modals %}
{{ include_common_modals() }}
{% endblock %}

{% block scripts %}
{# Dashboard functionality now handled by HTML/CSS #}
{% endblock %}<|MERGE_RESOLUTION|>--- conflicted
+++ resolved
@@ -12,11 +12,7 @@
 {% block title %}Dashboard - CRM{% endblock %}
 
 {% block content %}
-<<<<<<< HEAD
 {{ page_layout('Dashboard', 'Overview of your CRM performance and activity', buttons=default_dashboard_actions(), header_only=true) }}
-=======
-{{ page_layout('Dashboard', 'Overview of your CRM performance and activity', header_only=true) }}
->>>>>>> c797b897
 
 <!-- Key Metrics -->
 {% call metric_grid(4, 6, 'mb-8') %}
