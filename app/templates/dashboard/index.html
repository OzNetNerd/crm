{% extends "base/layout.html" %}
{% from 'macros/components.html' import card %}
{% from 'macros/entities.html' import entity_card %}


{% block title %}Dashboard - CRM{% endblock %}

{% block content %}
<div class="max-w-7xl mx-auto px-4 sm:px-6 lg:px-8 py-8">
    <div class="mb-6">
        <h1 class="text-2xl font-bold text-gray-900">Dashboard</h1>
        <p class="text-gray-600 mt-1">Overview of your CRM performance and activity</p>
    </div>

    <div class="grid grid-cols-1 lg:grid-cols-2 gap-6">
<<<<<<< HEAD
        {# Overdue Tasks Section #}
        {% call card(title='Overdue Tasks') %}
            {% for task in overdue_tasks %}
                {{ entity_card(task, 'task') }}
            {% else %}
                <p class="text-gray-500 text-sm">No overdue tasks</p>
            {% endfor %}
        {% endcall %}

        {# Recent Notes Section #}
        {% call card(title='Recent Notes') %}
            {% for note in recent_notes %}
                {{ entity_card(note, 'note') }}
            {% else %}
                <p class="text-gray-500 text-sm">No notes yet</p>
            {% endfor %}
        {% endcall %}

        {# Recent Tasks Section #}
        {% call card(title='Recent Tasks') %}
            {% for task in recent_tasks %}
                {{ entity_card(task, 'task') }}
            {% else %}
                <p class="text-gray-500 text-sm">No recent tasks</p>
            {% endfor %}
        {% endcall %}

        {# Recent Opportunities Section #}
        {% call card(title='Recent Opportunities') %}
            {% for opportunity in recent_opportunities %}
                {{ entity_card(opportunity, 'opportunity') }}
            {% else %}
                <p class="text-gray-500 text-sm">No recent opportunities</p>
            {% endfor %}
        {% endcall %}
=======
        {# DRY: Iterate over dashboard sections from backend #}
        {% for section in dashboard_sections %}
            {% call section_card(title=section.title) %}
                {% for entity in section.entities %}
                    {{ entity_card(entity, section.entity_type, config=section.display_config) }}
                {% else %}
                    <p class="text-gray-500 text-sm">{{ section.empty_message }}</p>
                {% endfor %}
            {% endcall %}
        {% endfor %}
>>>>>>> 96beca1d
    </div>
</div>
{% endblock %}

{% block modals %}
<div id="modal-container"
     hx-target="this"
     hx-swap="innerHTML"
     role="dialog"
     aria-live="polite"
     aria-label="Modal dialogs"></div>
{% endblock %}

{% block scripts %}
{# Dashboard functionality now handled by HTML/CSS #}
{% endblock %}<|MERGE_RESOLUTION|>--- conflicted
+++ resolved
@@ -13,54 +13,14 @@
     </div>
 
     <div class="grid grid-cols-1 lg:grid-cols-2 gap-6">
-<<<<<<< HEAD
-        {# Overdue Tasks Section #}
-        {% call card(title='Overdue Tasks') %}
-            {% for task in overdue_tasks %}
-                {{ entity_card(task, 'task') }}
-            {% else %}
-                <p class="text-gray-500 text-sm">No overdue tasks</p>
-            {% endfor %}
-        {% endcall %}
-
-        {# Recent Notes Section #}
-        {% call card(title='Recent Notes') %}
-            {% for note in recent_notes %}
-                {{ entity_card(note, 'note') }}
-            {% else %}
-                <p class="text-gray-500 text-sm">No notes yet</p>
-            {% endfor %}
-        {% endcall %}
-
-        {# Recent Tasks Section #}
-        {% call card(title='Recent Tasks') %}
-            {% for task in recent_tasks %}
-                {{ entity_card(task, 'task') }}
-            {% else %}
-                <p class="text-gray-500 text-sm">No recent tasks</p>
-            {% endfor %}
-        {% endcall %}
-
-        {# Recent Opportunities Section #}
-        {% call card(title='Recent Opportunities') %}
-            {% for opportunity in recent_opportunities %}
-                {{ entity_card(opportunity, 'opportunity') }}
-            {% else %}
-                <p class="text-gray-500 text-sm">No recent opportunities</p>
-            {% endfor %}
-        {% endcall %}
-=======
         {# DRY: Iterate over dashboard sections from backend #}
         {% for section in dashboard_sections %}
-            {% call section_card(title=section.title) %}
+            {% call card(title=section.title) %}
                 {% for entity in section.entities %}
                     {{ entity_card(entity, section.entity_type, config=section.display_config) }}
-                {% else %}
-                    <p class="text-gray-500 text-sm">{{ section.empty_message }}</p>
                 {% endfor %}
             {% endcall %}
         {% endfor %}
->>>>>>> 96beca1d
     </div>
 </div>
 {% endblock %}
