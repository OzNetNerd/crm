--- conflicted
+++ resolved
@@ -66,13 +66,9 @@
 
 <div x-data="{ 
     groupBy: 'status',
-<<<<<<< HEAD
     sortBy: 'due_date',
     sortDirection: 'asc',
-    showCompleted: false,
-=======
     showCompleted: {{ 'true' if show_completed else 'false' }},
->>>>>>> f7f7f303
     priorityFilter: [],
     entityFilter: [],
     tasks: window.tasksData || [],
