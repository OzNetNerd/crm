--- conflicted
+++ resolved
@@ -94,10 +94,7 @@
         return jsonify({"error": str(e)}), 500
 
 
-<<<<<<< HEAD
-@api_bp.route("/companies/<int:company_id>")
-=======
-@api_bp.route('/companies')
+@api_bp.route("/companies")
 def get_companies():
     """Get all companies for form dropdowns"""
     try:
@@ -111,8 +108,7 @@
         return jsonify({'error': str(e)}), 500
 
 
-@api_bp.route('/companies/<int:company_id>')
->>>>>>> a111d979
+@api_bp.route("/companies/<int:company_id>")
 def get_company_details(company_id):
     """Get company details with notes"""
     try:
