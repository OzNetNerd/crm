--- conflicted
+++ resolved
@@ -28,19 +28,8 @@
 def new():
     if request.method == "POST":
         data = request.get_json() if request.is_json else request.form
-<<<<<<< HEAD
-
-        opportunity = Opportunity(
-            name=data["name"],
-            company_id=data["company_id"],
-            value=data.get("value"),
-            probability=data.get("probability", 0),
-            expected_close_date=data.get("expected_close_date"),
-            stage=data.get("stage", "prospect"),
-=======
-        
         # Convert data types properly
-        value = data.get('value')
+        value = data.get("value")
         if value:
             try:
                 value = int(value)
@@ -48,39 +37,41 @@
                 value = None
         else:
             value = None
-            
-        probability = data.get('probability', 0)
+
+        probability = data.get("probability", 0)
         if isinstance(probability, str):
             try:
                 probability = int(probability)
             except (ValueError, TypeError):
                 probability = 0
-        
-        expected_close_date = data.get('expected_close_date')
-        if not expected_close_date or expected_close_date == '':
+
+        expected_close_date = data.get("expected_close_date")
+        if not expected_close_date or expected_close_date == "":
             expected_close_date = None
         elif isinstance(expected_close_date, str):
             try:
                 from datetime import datetime
-                expected_close_date = datetime.strptime(expected_close_date, '%Y-%m-%d').date()
+
+                expected_close_date = datetime.strptime(
+                    expected_close_date, "%Y-%m-%d"
+                ).date()
             except (ValueError, TypeError):
                 expected_close_date = None
-        
-        company_id = data.get('company_id')
+
+        company_id = data.get("company_id")
         if isinstance(company_id, str):
             try:
                 company_id = int(company_id)
             except (ValueError, TypeError):
-                return jsonify({'error': 'Invalid company ID'}), 400
-        
+                return jsonify({"error": "Invalid company ID"}), 400
+
         opportunity = Opportunity(
-            name=data['name'],
+            name=data["name"],
             company_id=company_id,
             value=value,
             probability=probability,
             expected_close_date=expected_close_date,
-            stage=data.get('stage', 'prospect')
->>>>>>> a111d979
+            stage=data.get("stage", "prospect"),
         )
 
         db.session.add(opportunity)
@@ -93,91 +84,92 @@
                 url_for("opportunities.detail", opportunity_id=opportunity.id)
             )
 
-<<<<<<< HEAD
     companies = Company.query.order_by(Company.name).all()
     return render_template("opportunities/new.html", companies=companies)
-=======
 
-@opportunities_bp.route('/<int:opportunity_id>', methods=['DELETE'])
+
+@opportunities_bp.route("/<int:opportunity_id>", methods=["DELETE"])
 def delete_opportunity(opportunity_id):
     """Delete an opportunity"""
     try:
         # Verify opportunity exists
         opportunity = Opportunity.query.get_or_404(opportunity_id)
-        
+
         # Delete related notes first (if notes exist)
-        Note.query.filter_by(entity_type='opportunity', entity_id=opportunity_id).delete()
-        
+        Note.query.filter_by(entity_type="opportunity", entity_id=opportunity_id).delete()
+
         # Delete the opportunity
         db.session.delete(opportunity)
         db.session.commit()
-        
-        return jsonify({'status': 'success', 'message': 'Opportunity deleted successfully'})
-        
+
+        return jsonify({"status": "success", "message": "Opportunity deleted successfully"})
+
     except Exception as e:
         db.session.rollback()
-        return jsonify({'error': str(e)}), 500
+        return jsonify({"error": str(e)}), 500
 
 
-@opportunities_bp.route('/<int:opportunity_id>/notes', methods=['GET'])
+@opportunities_bp.route("/<int:opportunity_id>/notes", methods=["GET"])
 def get_opportunity_notes(opportunity_id):
     """Get all notes for a specific opportunity"""
     try:
         # Verify opportunity exists
         opportunity = Opportunity.query.get_or_404(opportunity_id)
-        
-        notes = Note.query.filter_by(
-            entity_type='opportunity',
-            entity_id=opportunity_id
-        ).order_by(Note.created_at.desc()).all()
-        
+
+        notes = (
+            Note.query.filter_by(entity_type="opportunity", entity_id=opportunity_id)
+            .order_by(Note.created_at.desc())
+            .all()
+        )
+
         return jsonify([{
-            'id': note.id,
-            'content': note.content,
-            'entity_type': note.entity_type,
-            'entity_id': note.entity_id,
-            'is_internal': note.is_internal,
-            'created_at': note.created_at.isoformat(),
-            'entity_name': note.entity_name
+            "id": note.id,
+            "content": note.content,
+            "entity_type": note.entity_type,
+            "entity_id": note.entity_id,
+            "is_internal": note.is_internal,
+            "created_at": note.created_at.isoformat(),
+            "entity_name": note.entity_name,
         } for note in notes])
-        
+
     except Exception as e:
-        return jsonify({'error': str(e)}), 500
+        return jsonify({"error": str(e)}), 500
 
 
-@opportunities_bp.route('/<int:opportunity_id>/notes', methods=['POST'])
+@opportunities_bp.route("/<int:opportunity_id>/notes", methods=["POST"])
 def create_opportunity_note(opportunity_id):
     """Create a new note for a specific opportunity"""
     try:
         # Verify opportunity exists
         opportunity = Opportunity.query.get_or_404(opportunity_id)
-        
+
         data = request.get_json()
-        if not data or not data.get('content'):
-            return jsonify({'error': 'Note content is required'}), 400
-        
+        if not data or not data.get("content"):
+            return jsonify({"error": "Note content is required"}), 400
+
         note = Note(
-            content=data['content'],
-            entity_type='opportunity',
+            content=data["content"],
+            entity_type="opportunity",
             entity_id=opportunity_id,
-            is_internal=data.get('is_internal', True)
+            is_internal=data.get("is_internal", True),
         )
-        
+
         db.session.add(note)
         db.session.commit()
-        
-        return jsonify({
-            'id': note.id,
-            'content': note.content,
-            'entity_type': note.entity_type,
-            'entity_id': note.entity_id,
-            'is_internal': note.is_internal,
-            'created_at': note.created_at.isoformat(),
-            'entity_name': note.entity_name
-        }), 201
-        
+
+        return (
+            jsonify({
+                "id": note.id,
+                "content": note.content,
+                "entity_type": note.entity_type,
+                "entity_id": note.entity_id,
+                "is_internal": note.is_internal,
+                "created_at": note.created_at.isoformat(),
+                "entity_name": note.entity_name,
+            }),
+            201,
+        )
+
     except Exception as e:
         db.session.rollback()
-        return jsonify({'error': str(e)}), 500
-
->>>>>>> a111d979
+        return jsonify({"error": str(e)}), 500