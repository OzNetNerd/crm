import argparse
import sys
import os
from pathlib import Path
from flask import Flask

# Add project root to Python path
sys.path.insert(0, str(Path(__file__).parent.parent))
from app.models import db
from app.routes.api import register_api_blueprints
from app.routes.web import register_web_blueprints
from app.utils.template_utils import badge_class, get_dashboard_action_buttons
from app.utils.formatters import format_number, format_currency, format_currency_short, format_percentage
from app.utils.logging_config import setup_crm_logging, request_logging_middleware, get_crm_logger
from app import config


def create_app():
    """Create and configure Flask application."""
    app = Flask(__name__, template_folder="templates", static_folder="static")

    # Initialize logging system first
    from app.logging_config import setup_logging
    setup_logging(log_level=config.LOG_LEVEL, log_file=config.LOG_FILE)

    # Apply configuration
    app.config.update(
        {
            "SECRET_KEY": config.SECRET_KEY,
            "SQLALCHEMY_DATABASE_URI": config.SQLALCHEMY_DATABASE_URI,
            "SQLALCHEMY_TRACK_MODIFICATIONS": config.SQLALCHEMY_TRACK_MODIFICATIONS,
            "DEBUG": config.DEBUG,
        }
    )

    # Setup structured logging (ADR-012)
    debug_mode = app.config.get('DEBUG', False)
    setup_crm_logging(service_name="crm-service", debug=debug_mode)

    # Setup request logging middleware
    before_request_func, after_request_func = request_logging_middleware()
    app.before_request(before_request_func)
    app.after_request(after_request_func)

    # Global configuration
    app.url_map.strict_slashes = False
    app.jinja_env.add_extension("jinja2.ext.do")

    # Template globals and filters
    def entity_url(entity, entity_type, action):
        """Generate URLs for entity operations (view, edit, delete)."""
        if action in ["view", "edit", "delete"]:
            return f"/modals/{entity_type}/{entity.id}/{action}"
        elif action == "create":
            return f"/modals/{entity_type}/create"
        raise ValueError(f"Unknown action: {action}")

    app.jinja_env.globals.update(
        {
            "get_dashboard_action_buttons": get_dashboard_action_buttons,
            "entity_url": entity_url,
            "getattr": getattr,
            "hasattr": hasattr,
        }
    )
    app.jinja_env.filters["badge_class"] = badge_class
    app.jinja_env.filters["format_number"] = format_number
    app.jinja_env.filters["format_currency"] = format_currency
    app.jinja_env.filters["format_currency_short"] = format_currency_short
    app.jinja_env.filters["format_percentage"] = format_percentage

<<<<<<< HEAD
    # Initialize logging middleware for request correlation
    from app.middleware.logging_middleware import LoggingMiddleware
    LoggingMiddleware(app)

    # Enhanced startup logging
    from app.logging_config import routes_logger
    if os.environ.get("WERKZEUG_RUN_MAIN"):
        routes_logger.info("CRM Application startup complete",
                          extra={'extra_fields': {'startup': True, 'debug_mode': config.DEBUG}})
=======
    # Application startup logging
    logger = get_crm_logger(__name__)
    if os.environ.get("WERKZEUG_RUN_MAIN"):
        logger.info(
            "CRM Application startup",
            extra={
                "custom_fields": {
                    "debug_mode": debug_mode,
                    "database_uri": config.SQLALCHEMY_DATABASE_URI.split("://")[0] + "://[REDACTED]",
                    "flask_env": os.environ.get("FLASK_ENV", "production")
                }
            }
        )
>>>>>>> 7b90a99f

    # Initialize database
    db.init_app(app)

    # Register blueprints
    register_api_blueprints(app)
    register_web_blueprints(app)

    # Create tables
    with app.app_context():
        db.create_all()

    return app


if __name__ == "__main__":
    parser = argparse.ArgumentParser(description="Run the CRM Flask application")
    parser.add_argument(
        "--port", type=int, required=True, help="Port number to run the application on"
    )
    args = parser.parse_args()

    app = create_app()

    try:
        app.run(debug=True, port=args.port, use_reloader=True)
    except OSError as e:
        if "Address already in use" in str(e):
            print(f"\n❌ Error: Port {args.port} is already in use!")
            print("💡 Use ./run.sh to auto-detect a free port")
        else:
            raise<|MERGE_RESOLUTION|>--- conflicted
+++ resolved
@@ -69,31 +69,24 @@
     app.jinja_env.filters["format_currency_short"] = format_currency_short
     app.jinja_env.filters["format_percentage"] = format_percentage
 
-<<<<<<< HEAD
     # Initialize logging middleware for request correlation
     from app.middleware.logging_middleware import LoggingMiddleware
     LoggingMiddleware(app)
 
-    # Enhanced startup logging
-    from app.logging_config import routes_logger
-    if os.environ.get("WERKZEUG_RUN_MAIN"):
-        routes_logger.info("CRM Application startup complete",
-                          extra={'extra_fields': {'startup': True, 'debug_mode': config.DEBUG}})
-=======
     # Application startup logging
     logger = get_crm_logger(__name__)
     if os.environ.get("WERKZEUG_RUN_MAIN"):
         logger.info(
-            "CRM Application startup",
+            "CRM Application startup complete",
             extra={
                 "custom_fields": {
+                    "startup": True,
                     "debug_mode": debug_mode,
                     "database_uri": config.SQLALCHEMY_DATABASE_URI.split("://")[0] + "://[REDACTED]",
                     "flask_env": os.environ.get("FLASK_ENV", "production")
                 }
             }
         )
->>>>>>> 7b90a99f
 
     # Initialize database
     db.init_app(app)
