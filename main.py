--- conflicted
+++ resolved
@@ -93,19 +93,11 @@
     app.jinja_env.globals["PRIORITY_OPTIONS"] = PRIORITY_OPTIONS
     app.jinja_env.globals["SIZE_OPTIONS"] = SIZE_OPTIONS
     
-<<<<<<< HEAD
-    # Make modal configs directly available
-    from app.utils.ui.modal_configs import MODAL_CONFIGS
-    from app.utils.ui.modal_configs import DETAIL_MODAL_CONFIGS
-    app.jinja_env.globals["modal_configs"] = MODAL_CONFIGS
-    app.jinja_env.globals["detail_modal_configs"] = DETAIL_MODAL_CONFIGS
-=======
-    # Modal configs removed - using WTForms modal system now
-    # from app.utils.modal_configs import MODAL_CONFIGS
-    # from app.utils.detail_modal_configs import DETAIL_MODAL_CONFIGS
+    # Modal configs removed - using WTForms modal system now (keeping main branch approach)
+    # from app.utils.ui.modal_configs import MODAL_CONFIGS
+    # from app.utils.ui.modal_configs import DETAIL_MODAL_CONFIGS
     # app.jinja_env.globals["modal_configs"] = MODAL_CONFIGS
     # app.jinja_env.globals["detail_modal_configs"] = DETAIL_MODAL_CONFIGS
->>>>>>> a48cb5df
 
     # Make model classes available to templates
     app.jinja_env.globals["Company"] = Company
